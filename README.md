--- conflicted
+++ resolved
@@ -12,9 +12,6 @@
 - blocks can trigger updates asynchronously, which allows for things like dbus signaling, to avoid periodic refreshing of data that rarely changes (example: music block)
 
 # Requirements 
-<<<<<<< HEAD
-i3, rustc and cargo. Only tested on Arch Linux. If you want to use the font icons on Arch, install ttf-font-awesome from the AUR. For dev builds, you need to install gperftools (the block profiler uses it).
-=======
 i3, rustc, libdbus-dev and cargo. Only tested on Arch Linux.
 
 Optional:
@@ -22,7 +19,6 @@
 * `lm_sensors` For the temperature block
 * `ttf-font-awesome` For the awesome icons. If you want to use the font icons on Arch, install ttf-font-awesome from the AUR.
 * `gperftools` For dev builds, needed to profile block performance and bottlenecks.
->>>>>>> 264fe15f
 
 # How to use it
 1. If you are using Arch Linux, you can install from the AUR: [`i3status-rust-git`](https://aur.archlinux.org/packages/i3status-rust-git/) and proceed to step 3. Otherwise, clone the repository: `git clone https://github.com/XYunknown/i3status-rust.git`
